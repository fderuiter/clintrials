--- conflicted
+++ resolved
@@ -5,14 +5,10 @@
 
 
 from collections import OrderedDict
-<<<<<<< HEAD
-from collections.abc import Iterable
-=======
 try:
     from collections.abc import Iterable
 except ImportError:  # Python <3.3
     from collections import Iterable
->>>>>>> d0b5e439
 from copy import copy
 from datetime import datetime
 from itertools import product
