--- conflicted
+++ resolved
@@ -180,7 +180,7 @@
             return [], []
 
 
-<<<<<<< HEAD
+
 def summarise_sims(sims, ps, func_map, var_map=None, to_pandas=True):
     """Summarise a list of simulations. (DEPRECATED)"""
     import warnings
@@ -216,8 +216,6 @@
         raise TypeError("No files")
 
 
-=======
->>>>>>> 17ca6587
 def invoke_map_reduce_function_map(sims, function_map):
     warnings.warn(
         "invoke_map_reduce_function_map is deprecated; use invoke_map_reduce_on_list instead",
